# ReconScript

ReconScript is a defensive reconnaissance assistant designed for authorised web
application assessments. It performs a concise series of **read-only checks** to
catalogue exposed services, review HTTP security posture, and capture
supporting evidence in a single JSON report.

<<<<<<< HEAD
> ⚠️ ReconScript is expressly intended for ethical security reviews conducted
> with explicit permission. Always confirm scope and comply with applicable
> laws, engagement rules, and rate limits before running the tool.

## Features
- **TCP connect scan** of a configurable, engagement-friendly port list.
- **HTTP(S) metadata collection** including status codes, headers, body
  snippets, and cookie flag analysis with reliable parsing.
- **Security header review** summarising recommended controls that are present
  or missing.
- **TLS certificate snapshot** (when HTTPS is exposed) capturing issuer, subject
  and validity information.
- **robots.txt retrieval** with retry/backoff behaviour for intermittent
  failures.
- **Automatic findings** highlighting missing headers, insecure cookies, and
  server errors.
- **Safety controls**: target validation, throttling, IPv6 opt-in, dry-run
  preview, configurable timeouts, and capped port lists.
=======
> ReconScript is expressly intended for ethical security reviews conducted
> with explicit permission. Always confirm scope and comply with applicable
> laws, engagement rules, and rate limits.

## Features
- **TCP connect scan** of a configurable, engagement-friendly port list.
- **HTTP(S) metadata collection** including response codes, headers, and a brief
  body snippet for analyst context.
- **Security header review** highlighting recommended controls that are present
  or missing.
- **Cookie flag inspection** using robust parsing for the Secure and HttpOnly
  attributes.
- **TLS certificate snapshot** (when HTTPS is exposed) capturing issuer, subject
  and validity information.
- **robots.txt retrieval** to surface crawler directives that may hint at hidden
  content.
- **Automatic findings** summarising missing controls, cookie risks, and server
  errors.
>>>>>>> 666c37d9

## Installation
ReconScript targets Python 3.9 or later.

```bash
python -m venv .venv
source .venv/bin/activate
pip install .
```

<<<<<<< HEAD
For development or testing, install the optional tooling extras:

```bash
pip install .[dev]
=======
For development or testing, install pytest as well:

```bash
pip install pytest
>>>>>>> 666c37d9
```

## Usage
Run the CLI via the console script or Python module entry point:

```bash
safe-recon --target 203.0.113.5 --hostname example.com --outfile recon.json
<<<<<<< HEAD
# or
python -m reconscript --target 203.0.113.5
```

### Key Options
- `--target` *(required)* – IPv4 or IPv6 address that has been approved for the
  assessment. Validation is enforced before any network activity occurs.
- `--hostname` – Host header and TLS SNI value for name-based services.
- `--ports` – Space-separated list of TCP ports to probe. Defaults to common web
  stack ports (80, 443, 8080, 8443, 8000, 3000).
- `--max-ports` – Cap the number of ports probed in a single run (default 12) to
  avoid unexpected breadth.
- `--timeout-socket` / `--timeout-http` – Tune socket and HTTP timeouts (in
  seconds) to accommodate slower networks.
- `--max-retries` / `--backoff` – Configure the number of HTTP/TLS retry
  attempts (up to three) and exponential backoff delay.
- `--throttle-ms` – Delay in milliseconds between TCP probes; defaults to
  250&nbsp;ms to encourage considerate pacing.
- `--enable-ipv6` – Opt-in IPv6 resolution and scanning when explicitly scoped.
- `--outfile` – Write the JSON report to a file atomically; otherwise results
  are emitted via structured logging.
- `--dry-run` – Print the planned TCP/HTTP actions and exit without touching the
  network.
- `--verbose` / `--quiet` – Adjust logging verbosity using Python’s logging
  infrastructure.

### Dry-run planning
Use `--dry-run` when validating engagement scope or demonstrating behaviour to
stakeholders:

```bash
safe-recon --target 203.0.113.5 --ports 80 443 8080 --dry-run --verbose
```

The command outputs the JSON plan describing the intended probes without opening
any sockets.

## Running in Docker
ReconScript ships with a multi-stage Dockerfile for reproducible, sandboxed
execution. The container image runs as an unprivileged user and exposes only
outbound network activity.

```bash
# build
docker build -t reconscript .

# dry-run demo
docker run --rm reconscript --dry-run --target 127.0.0.1 --verbose

# local scan example (safe target)
docker run --rm --network host -v $(pwd)/results:/app/results \
  reconscript --target 127.0.0.1 --ports 3000 --outfile results/juice_findings.json
```

The compose file (`docker-compose.yml`) provides the same defaults with a named
volume for convenience:

```bash
docker compose up --build reconscript
```

## Continuous Integration
Each commit is automatically tested and built via GitHub Actions.
- Lint and tests run under Python 3.11
- Docker image built and validated in dry-run mode
- Optional vulnerability scan via Trivy
- Successful main-branch builds publish to GHCR: `ghcr.io/<your-username>/reconscript:latest`

### Example: testing OWASP Juice Shop in Docker
1. Start Juice Shop locally (requires Docker):
   ```bash
   docker run --rm -p 3000:3000 bkimminich/juice-shop
   ```
2. Run ReconScript against the container’s loopback IP:
   ```bash
   safe-recon \
     --target 127.0.0.1 \
     --hostname localhost \
     --ports 3000 443 \
     --outfile juice-shop-report.json
   ```
3. Review `juice-shop-report.json` or the sample
   [`examples/findings.json`](examples/findings.json) for the expected metadata
   and findings structure.

### Example Output Schema
The generated JSON contains high-level metadata plus the collected evidence. A
truncated example is shown below (full sample available in
[`examples/sample_report.json`](examples/sample_report.json)):

```json
{
  "target": "203.0.113.5",
  "hostname": "example.com",
  "ports": [80, 443],
  "tool_version": "0.3.0",
  "timestamp": "2024-01-01T00:00:00Z",
  "scan_config": {
    "requested_ports": [80, 443, 8080],
    "effective_ports": [80, 443],
    "socket_timeout": 3.0,
    "http_timeout": 8.0,
    "throttle_ms": 250.0,
    "max_ports": 12,
    "enable_ipv6": false,
    "dry_run": false,
    "max_retries": 2,
    "backoff": 0.5
  },
  "open_ports": [80, 443],
  "http_checks": {
    "80": {
      "url": "http://example.com",
      "status_code": 200,
      "server_headers": {"Content-Type": "text/html"},
      "body_snippet": "<!doctype html>…",
      "cookie_flags": {"secure": false, "httponly": true},
      "security_headers_check": {
        "present": {"Content-Security-Policy": "default-src 'self'"},
        "missing": ["Strict-Transport-Security"]
      }
    }
  },
  "tls_cert": {"note": "TLS not in scope"},
  "robots": {"note": "robots.txt not present or inaccessible"},
  "findings": [
    {
      "port": 80,
      "issue": "missing_security_headers",
      "details": ["Strict-Transport-Security"]
    }
  ],
  "runtime": 1.23
}
```

## Safety & Ethics Checklist
ReconScript never attempts authentication, credential guessing, fuzzing, or
service disruption. Nevertheless, you must:

1. Obtain written authorisation for every environment you inspect.
2. Honour organisational rate limits and maintenance windows; raise
   `--throttle-ms` when in doubt.
3. Store collected data securely and delete it once no longer required.
4. Report discovered issues responsibly to the system owner.

By running ReconScript you confirm that you understand and will abide by these
principles.

## Troubleshooting & FAQ
**The scan exits immediately with an error.** Ensure the `--target` value is an
IP address; hostnames are intentionally rejected to avoid unscoped traffic.
Combine `--target` with `--hostname` when SNI is required.

**Can I disable IPv6?** IPv6 scanning is disabled by default. Pass
`--enable-ipv6` only when scope covers the address space.

**What if robots.txt retrieval logs warnings?** Intermittent HTTPS issues are
handled via retries and logged at debug level unless `--verbose` is specified.
These warnings are informational and the tool continues to the next step.

**How can I respect strict rate limits?** Increase `--throttle-ms` (for example
`--throttle-ms 1000`) to insert a one-second pause between each TCP connection
attempt.

## Test Plan
Run the automated tests with `pytest` (responses is installed via the development
extra):

```bash
pytest
```

Quick CLI smoke checks:

```bash
python -m reconscript --help
python -m reconscript --target 203.0.113.5 --ports 80 443 --dry-run --quiet
```

For local integration testing, follow the Juice Shop example above. For public
internet testing, coordinate with the system owner and run in `--dry-run` first
before contacting any production service.
=======
```

The same invocation is available through `python -m reconscript`.

### Key Options
- `--target` *(required)* – IPv4 or IPv6 address that has been approved for the
  assessment. Validation is enforced before any network activity occurs.
- `--hostname` – Host header and TLS SNI value for name-based services.
- `--ports` – Space-separated list of TCP ports to probe. Defaults to common
  web stack ports (80, 443, 8080, 8443, 8000, 3000).
- `--outfile` – Write the JSON report to a file instead of standard output.
- `--socket-timeout` / `--http-timeout` – Tune socket and HTTP timeouts (in
  seconds) to accommodate slower networks.
- `--max-retries` / `--backoff` – Configure HTTP retry behaviour with
  exponential backoff for transient issues.
- `--throttle` – Delay between port probes to respect engagement rate limits.
- `--enable-ipv6` – Opt-in IPv6 resolution and scanning.
- `--verbose` / `--quiet` – Adjust logging verbosity using Python's logging
  infrastructure.

### Example Output Schema
The generated JSON aligns with the following structure (full example located at
[`examples/sample_report.json`](examples/sample_report.json)):

```json
{
  "target": "203.0.113.5",
  "hostname": "example.com",
  "ports": [80, 443, 8080],
  "version": "0.2.0",
  "timestamp": "2024-01-01T00:00:00Z",
  "open_ports": [80, 443],
  "http_checks": {
    "80": {
      "url": "http://example.com",
      "status_code": 200,
      "server_headers": {"Content-Type": "text/html"},
      "body_snippet": "<!doctype html>...",
      "cookie_flags": {"secure": false, "httponly": true},
      "security_headers_check": {
        "present": {"Content-Security-Policy": "default-src 'self'"},
        "missing": ["Strict-Transport-Security"]
      }
    }
  },
  "tls_cert": {"subject": {"commonName": "example.com"}},
  "robots": {"note": "robots.txt not present or inaccessible"},
  "findings": [
    {"port": 80, "issue": "missing_security_headers", "details": ["Strict-Transport-Security"]}
  ]
}
```

## Troubleshooting & FAQ
**Why does the scan fail immediately?**
: Ensure the `--target` value is an IP address. Hostnames are intentionally
  rejected to avoid unscoped traffic; combine `--target` with `--hostname` when
  SNI is required.

**Can I disable IPv6?**
: IPv6 scanning is disabled by default. Pass `--enable-ipv6` only when scope
  covers the address space.

**What if robots.txt retrieval logs warnings?**
: Intermittent HTTPS issues are handled via retries and logged at debug level
  unless `--verbose` is specified. These warnings are informational and the tool
  continues to the next step.

**How can I respect strict rate limits?**
: Increase `--throttle` (e.g. `--throttle 1.0`) to insert a one-second pause
  between each TCP connection attempt.

## Ethical Operation
ReconScript never attempts authentication, credential guessing, fuzzing, or
service disruption. Nevertheless, you must:

1. Obtain written authorisation for every environment you inspect.
2. Honour organisational rate limits and maintenance windows.
3. Store collected data securely and delete it once no longer required.
4. Report discovered issues responsibly to the system owner.

By running ReconScript you confirm that you understand and will abide by these
principles.
>>>>>>> 666c37d9
<|MERGE_RESOLUTION|>--- conflicted
+++ resolved
@@ -5,26 +5,6 @@
 catalogue exposed services, review HTTP security posture, and capture
 supporting evidence in a single JSON report.
 
-<<<<<<< HEAD
-> ⚠️ ReconScript is expressly intended for ethical security reviews conducted
-> with explicit permission. Always confirm scope and comply with applicable
-> laws, engagement rules, and rate limits before running the tool.
-
-## Features
-- **TCP connect scan** of a configurable, engagement-friendly port list.
-- **HTTP(S) metadata collection** including status codes, headers, body
-  snippets, and cookie flag analysis with reliable parsing.
-- **Security header review** summarising recommended controls that are present
-  or missing.
-- **TLS certificate snapshot** (when HTTPS is exposed) capturing issuer, subject
-  and validity information.
-- **robots.txt retrieval** with retry/backoff behaviour for intermittent
-  failures.
-- **Automatic findings** highlighting missing headers, insecure cookies, and
-  server errors.
-- **Safety controls**: target validation, throttling, IPv6 opt-in, dry-run
-  preview, configurable timeouts, and capped port lists.
-=======
 > ReconScript is expressly intended for ethical security reviews conducted
 > with explicit permission. Always confirm scope and comply with applicable
 > laws, engagement rules, and rate limits.
@@ -43,7 +23,6 @@
   content.
 - **Automatic findings** summarising missing controls, cookie risks, and server
   errors.
->>>>>>> 666c37d9
 
 ## Installation
 ReconScript targets Python 3.9 or later.
@@ -54,17 +33,10 @@
 pip install .
 ```
 
-<<<<<<< HEAD
-For development or testing, install the optional tooling extras:
-
-```bash
-pip install .[dev]
-=======
 For development or testing, install pytest as well:
 
 ```bash
 pip install pytest
->>>>>>> 666c37d9
 ```
 
 ## Usage
@@ -72,191 +44,6 @@
 
 ```bash
 safe-recon --target 203.0.113.5 --hostname example.com --outfile recon.json
-<<<<<<< HEAD
-# or
-python -m reconscript --target 203.0.113.5
-```
-
-### Key Options
-- `--target` *(required)* – IPv4 or IPv6 address that has been approved for the
-  assessment. Validation is enforced before any network activity occurs.
-- `--hostname` – Host header and TLS SNI value for name-based services.
-- `--ports` – Space-separated list of TCP ports to probe. Defaults to common web
-  stack ports (80, 443, 8080, 8443, 8000, 3000).
-- `--max-ports` – Cap the number of ports probed in a single run (default 12) to
-  avoid unexpected breadth.
-- `--timeout-socket` / `--timeout-http` – Tune socket and HTTP timeouts (in
-  seconds) to accommodate slower networks.
-- `--max-retries` / `--backoff` – Configure the number of HTTP/TLS retry
-  attempts (up to three) and exponential backoff delay.
-- `--throttle-ms` – Delay in milliseconds between TCP probes; defaults to
-  250&nbsp;ms to encourage considerate pacing.
-- `--enable-ipv6` – Opt-in IPv6 resolution and scanning when explicitly scoped.
-- `--outfile` – Write the JSON report to a file atomically; otherwise results
-  are emitted via structured logging.
-- `--dry-run` – Print the planned TCP/HTTP actions and exit without touching the
-  network.
-- `--verbose` / `--quiet` – Adjust logging verbosity using Python’s logging
-  infrastructure.
-
-### Dry-run planning
-Use `--dry-run` when validating engagement scope or demonstrating behaviour to
-stakeholders:
-
-```bash
-safe-recon --target 203.0.113.5 --ports 80 443 8080 --dry-run --verbose
-```
-
-The command outputs the JSON plan describing the intended probes without opening
-any sockets.
-
-## Running in Docker
-ReconScript ships with a multi-stage Dockerfile for reproducible, sandboxed
-execution. The container image runs as an unprivileged user and exposes only
-outbound network activity.
-
-```bash
-# build
-docker build -t reconscript .
-
-# dry-run demo
-docker run --rm reconscript --dry-run --target 127.0.0.1 --verbose
-
-# local scan example (safe target)
-docker run --rm --network host -v $(pwd)/results:/app/results \
-  reconscript --target 127.0.0.1 --ports 3000 --outfile results/juice_findings.json
-```
-
-The compose file (`docker-compose.yml`) provides the same defaults with a named
-volume for convenience:
-
-```bash
-docker compose up --build reconscript
-```
-
-## Continuous Integration
-Each commit is automatically tested and built via GitHub Actions.
-- Lint and tests run under Python 3.11
-- Docker image built and validated in dry-run mode
-- Optional vulnerability scan via Trivy
-- Successful main-branch builds publish to GHCR: `ghcr.io/<your-username>/reconscript:latest`
-
-### Example: testing OWASP Juice Shop in Docker
-1. Start Juice Shop locally (requires Docker):
-   ```bash
-   docker run --rm -p 3000:3000 bkimminich/juice-shop
-   ```
-2. Run ReconScript against the container’s loopback IP:
-   ```bash
-   safe-recon \
-     --target 127.0.0.1 \
-     --hostname localhost \
-     --ports 3000 443 \
-     --outfile juice-shop-report.json
-   ```
-3. Review `juice-shop-report.json` or the sample
-   [`examples/findings.json`](examples/findings.json) for the expected metadata
-   and findings structure.
-
-### Example Output Schema
-The generated JSON contains high-level metadata plus the collected evidence. A
-truncated example is shown below (full sample available in
-[`examples/sample_report.json`](examples/sample_report.json)):
-
-```json
-{
-  "target": "203.0.113.5",
-  "hostname": "example.com",
-  "ports": [80, 443],
-  "tool_version": "0.3.0",
-  "timestamp": "2024-01-01T00:00:00Z",
-  "scan_config": {
-    "requested_ports": [80, 443, 8080],
-    "effective_ports": [80, 443],
-    "socket_timeout": 3.0,
-    "http_timeout": 8.0,
-    "throttle_ms": 250.0,
-    "max_ports": 12,
-    "enable_ipv6": false,
-    "dry_run": false,
-    "max_retries": 2,
-    "backoff": 0.5
-  },
-  "open_ports": [80, 443],
-  "http_checks": {
-    "80": {
-      "url": "http://example.com",
-      "status_code": 200,
-      "server_headers": {"Content-Type": "text/html"},
-      "body_snippet": "<!doctype html>…",
-      "cookie_flags": {"secure": false, "httponly": true},
-      "security_headers_check": {
-        "present": {"Content-Security-Policy": "default-src 'self'"},
-        "missing": ["Strict-Transport-Security"]
-      }
-    }
-  },
-  "tls_cert": {"note": "TLS not in scope"},
-  "robots": {"note": "robots.txt not present or inaccessible"},
-  "findings": [
-    {
-      "port": 80,
-      "issue": "missing_security_headers",
-      "details": ["Strict-Transport-Security"]
-    }
-  ],
-  "runtime": 1.23
-}
-```
-
-## Safety & Ethics Checklist
-ReconScript never attempts authentication, credential guessing, fuzzing, or
-service disruption. Nevertheless, you must:
-
-1. Obtain written authorisation for every environment you inspect.
-2. Honour organisational rate limits and maintenance windows; raise
-   `--throttle-ms` when in doubt.
-3. Store collected data securely and delete it once no longer required.
-4. Report discovered issues responsibly to the system owner.
-
-By running ReconScript you confirm that you understand and will abide by these
-principles.
-
-## Troubleshooting & FAQ
-**The scan exits immediately with an error.** Ensure the `--target` value is an
-IP address; hostnames are intentionally rejected to avoid unscoped traffic.
-Combine `--target` with `--hostname` when SNI is required.
-
-**Can I disable IPv6?** IPv6 scanning is disabled by default. Pass
-`--enable-ipv6` only when scope covers the address space.
-
-**What if robots.txt retrieval logs warnings?** Intermittent HTTPS issues are
-handled via retries and logged at debug level unless `--verbose` is specified.
-These warnings are informational and the tool continues to the next step.
-
-**How can I respect strict rate limits?** Increase `--throttle-ms` (for example
-`--throttle-ms 1000`) to insert a one-second pause between each TCP connection
-attempt.
-
-## Test Plan
-Run the automated tests with `pytest` (responses is installed via the development
-extra):
-
-```bash
-pytest
-```
-
-Quick CLI smoke checks:
-
-```bash
-python -m reconscript --help
-python -m reconscript --target 203.0.113.5 --ports 80 443 --dry-run --quiet
-```
-
-For local integration testing, follow the Juice Shop example above. For public
-internet testing, coordinate with the system owner and run in `--dry-run` first
-before contacting any production service.
-=======
 ```
 
 The same invocation is available through `python -m reconscript`.
@@ -339,5 +126,4 @@
 4. Report discovered issues responsibly to the system owner.
 
 By running ReconScript you confirm that you understand and will abide by these
-principles.
->>>>>>> 666c37d9
+principles.