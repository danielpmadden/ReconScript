--- conflicted
+++ resolved
@@ -5,11 +5,7 @@
 catalogue exposed services, review HTTP security posture, and capture
 supporting evidence in a single JSON report.
 
-<<<<<<< HEAD
-> ⚠️ ReconScript is expressly intended for ethical security reviews conducted
-=======
 > ReconScript is expressly intended for ethical security reviews conducted
->>>>>>> 9f04a5a5
 > with explicit permission. Always confirm scope and comply with applicable
 > laws, engagement rules, and rate limits.
 
