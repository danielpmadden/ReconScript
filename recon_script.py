#!/usr/bin/env python3
"""Safe reconnaissance script for scoped web-application review.

This module implements non-destructive checks intended for defensive
security assessments. Only TCP connect calls, HTTP(S) GET requests,
certificate inspection, and robots.txt retrieval are performed, keeping the
operation within a read-only scope.
"""

from __future__ import annotations

import argparse
import datetime
import json
import logging
import socket
import ssl
from typing import Dict, Iterable, List, Optional

import requests

# common ports to check (add/remove per scope)
COMMON_PORTS = [80, 443, 8080, 8443, 8000, 3000]

# basic mapping of port -> service guesses
PORT_GUESS = {80: "http", 443: "https", 8080: "http-alt", 8443: "https-alt", 8000: "http-alt", 3000: "http-dev"}

# timeouts
SOCKET_TIMEOUT = 3
HTTP_TIMEOUT = 8

LOGGER = logging.getLogger(__name__)


def tcp_connect_scan(target_ip: str, ports: Iterable[int] = COMMON_PORTS) -> List[int]:
    """Perform a TCP connect scan for the provided ports.

    Parameters
    ----------
    target_ip:
        The IPv4 or IPv6 address to probe.
    ports:
        An iterable of integer port numbers to attempt connections to.

    Returns
    -------
    list[int]
        Ports where a TCP connection was successfully established.
    """

    open_ports: List[int] = []
    for port in ports:
        sock = socket.socket(socket.AF_INET, socket.SOCK_STREAM)
        # Short timeouts ensure we do not hang on unresponsive hosts, keeping the scan polite.
        sock.settimeout(SOCKET_TIMEOUT)
        try:
            sock.connect((target_ip, port))
            open_ports.append(port)
        except Exception:
            # Silence expected connection failures while keeping the scan non-intrusive.
            continue
        finally:
            sock.close()
    return open_ports


def get_http_info(host_or_ip: str, port: int) -> Dict[str, object]:
    """Collect HTTP response details for a given host and port.

    Parameters
    ----------
    host_or_ip:
        Hostname or IP used to construct the request URL.
    port:
        The destination TCP port that serves HTTP(S).

    Returns
    -------
    dict
        Dictionary containing response metadata or an error message.
    """

    scheme = "https" if port in (443, 8443) else "http"
    if host_or_ip.startswith("http"):
        base = host_or_ip
    else:
        base = (
            f"{scheme}://{host_or_ip}:{port}"
            if port not in (80, 443)
            else f"{scheme}://{host_or_ip}"
        )

    try:
        response = requests.get(
            base,
            timeout=HTTP_TIMEOUT,
            allow_redirects=True,
            headers={"User-Agent": "ReconBOT/1.0"},
        )
    except requests.exceptions.SSLError as error:
        return {"error": f"SSL error: {error}"}
    except Exception as error:
        return {"error": str(error)}

    info: Dict[str, object] = {
        "url": response.url,
        "status_code": response.status_code,
        "server_headers": dict(response.headers),
        # Capture a small portion of the body for context without storing large data.
        "body_snippet": response.text[:2000].replace("\n", " "),
    }

    # Cookies: inspect Set-Cookie headers for security attributes without modifying them.
    set_cookie_headers = response.headers.get("Set-Cookie")
    if set_cookie_headers:
        info["set_cookie_raw"] = set_cookie_headers
        flags: Dict[str, bool] = {}
        for part in set_cookie_headers.split(","):
            lowered_part = part.lower()
            flags["secure"] = flags.get("secure", False) or ("secure" in lowered_part)
            flags["httponly"] = flags.get("httponly", False) or ("httponly" in lowered_part)
        info["cookie_flags"] = flags

    return info


def check_security_headers(headers: Dict[str, str]) -> Dict[str, object]:
    """Evaluate standard security headers in an HTTP response.

    Parameters
    ----------
    headers:
        Case-preserving dictionary of response headers.

    Returns
    -------
    dict
        Mapping of present headers and a list of recommended headers that are missing.
    """

    recommended = {
        "Strict-Transport-Security": "HSTS",
        "Content-Security-Policy": "CSP",
        "X-Frame-Options": "X-Frame-Options",
        "Referrer-Policy": "Referrer-Policy",
        "Permissions-Policy": "Permissions-Policy",
        "X-Content-Type-Options": "X-Content-Type-Options",
        "X-XSS-Protection": "X-XSS-Protection",
        "Set-Cookie": "Cookies (Secure/HttpOnly)",
    }
    result = {"present": {}, "missing": []}
    for key in recommended:
        if any(header.lower() == key.lower() for header in headers.keys()):
            result["present"][key] = headers.get(key)
        else:
            result["missing"].append(key)
    return result


def get_cert_info(target_ip: str, port: int = 443, hostname: Optional[str] = None) -> Dict[str, object]:
    """Retrieve TLS certificate metadata for the provided endpoint.

    Parameters
    ----------
    target_ip:
        IP address where the TLS service is exposed.
    port:
        TCP port for the TLS service; defaults to 443.
    hostname:
        Optional hostname to present via SNI for virtual hosting.

    Returns
    -------
    dict
        Certificate metadata or an error message if retrieval fails.
    """

    try:
        context = ssl.create_default_context()
        # Using a context and SNI maintains compatibility while avoiding deprecated APIs.
        with socket.create_connection((target_ip, port), timeout=SOCKET_TIMEOUT) as sock:
            with context.wrap_socket(sock, server_hostname=hostname or target_ip) as secure_sock:
                certificate = secure_sock.getpeercert()
                return {
                    "subject": dict(entry[0] for entry in certificate.get("subject", [])),
                    "issuer": dict(entry[0] for entry in certificate.get("issuer", [])),
                    "notBefore": certificate.get("notBefore"),
                    "notAfter": certificate.get("notAfter"),
                    "serialNumber": certificate.get("serialNumber"),
                }
    except Exception as error:
        return {"error": str(error)}


def fetch_robots(host_or_ip: str) -> Dict[str, object]:
    """Fetch the robots.txt file, preferring HTTPS when available.

    Parameters
    ----------
    host_or_ip:
        Hostname or IP where robots.txt should be requested.

    Returns
    -------
    dict
        Details about the robots.txt retrieval or a note if unavailable.
    """

    for scheme in ("https", "http"):
        url = f"{scheme}://{host_or_ip}/robots.txt"
        try:
            response = requests.get(url, timeout=HTTP_TIMEOUT)
            # Only return content when the file exists and includes readable data.
            if response.status_code == 200 and response.text.strip():
                return {"url": url, "body": response.text[:2000]}
        except Exception:
            # Ignore failures and fall back to the next scheme to stay non-invasive.
            continue
    return {"note": "no robots.txt found or inaccessible"}


def generate_findings(http_results: Dict[int, Dict[str, object]]) -> List[Dict[str, object]]:
    """Create a summarized list of noteworthy HTTP findings.

    Parameters
    ----------
    http_results:
        Mapping of port numbers to HTTP metadata dictionaries.

    Returns
    -------
    list[dict]
        Summaries of potential security issues derived from HTTP results.
    """

    findings: List[Dict[str, object]] = []
    for port, result in http_results.items():
        if not isinstance(result, dict):
            continue

        missing_headers = result.get("security_headers_check", {}).get("missing", [])
        if missing_headers:
            findings.append(
                {
                    "port": port,
                    "issue": "missing_security_headers",
                    "details": missing_headers,
                }
            )

        cookie_flags = result.get("cookie_flags")
        if cookie_flags and (
            not cookie_flags.get("secure") or not cookie_flags.get("httponly")
        ):
            findings.append(
                {
                    "port": port,
                    "issue": "session_cookie_flags",
                    "details": cookie_flags,
                }
            )

        status_code = result.get("status_code")
        if isinstance(status_code, int) and status_code >= 500:
            findings.append(
                {"port": port, "issue": "server_error", "details": status_code}
            )

    return findings


def main(args: argparse.Namespace) -> Dict[str, object]:
    """Execute the reconnaissance workflow and return structured results.

    Parameters
    ----------
    args:
        Parsed command-line arguments containing target configuration.

    Returns
    -------
    dict
        Complete JSON-serialisable results for the assessment.
    """

    target = args.target
    hostname = args.hostname
    output: Dict[str, object] = {
        "target": target,
        "hostname": hostname,
        "timestamp": datetime.datetime.utcnow().isoformat() + "Z",
    }

    LOGGER.info("Scanning %s (presented hostname: %s)", target, hostname)

    LOGGER.info("Running TCP connect scan on requested ports")
    open_ports = tcp_connect_scan(target, ports=args.ports)
    output["open_ports"] = open_ports
    LOGGER.info("Open ports detected: %s", open_ports)

    http_results: Dict[int, Dict[str, object]] = {}
    for port in open_ports:
        if port in (80, 443, 8080, 8443, 8000, 3000):
            LOGGER.info("Probing HTTP(S) on port %s", port)
            http_results[port] = get_http_info(hostname or target, port)
            if isinstance(http_results[port], dict) and "server_headers" in http_results[port]:
                security_headers = check_security_headers(http_results[port]["server_headers"])
                http_results[port]["security_headers_check"] = security_headers
    output["http_checks"] = http_results

    if 443 in open_ports or 8443 in open_ports:
        tls_port = 443 if 443 in open_ports else 8443
        LOGGER.info("Fetching TLS certificate information on port %s", tls_port)
        output["tls_cert"] = get_cert_info(target, port=tls_port, hostname=hostname)

    output["robots"] = fetch_robots(hostname or target)

    output["findings"] = generate_findings(http_results)

    if args.outfile:
        with open(args.outfile, "w", encoding="utf-8") as output_file:
            json.dump(output, output_file, indent=2)
        LOGGER.info("Results written to %s", args.outfile)
    else:
        print(json.dumps(output, indent=2))

    return output


def parse_args(argv: Optional[Iterable[str]] = None) -> argparse.Namespace:
    """Parse command-line arguments for the reconnaissance script.

    Parameters
    ----------
    argv:
        Optional iterable of argument strings to parse. Defaults to ``None`` to
        use ``sys.argv`` as provided by ``argparse``.

    Returns
    -------
    argparse.Namespace
        Parsed arguments containing target details and configuration.
    """

    parser = argparse.ArgumentParser(
        description="Safe reconnaissance for in-scope host",
        formatter_class=argparse.ArgumentDefaultsHelpFormatter,
    )
    parser.add_argument(
        "--target",
        required=True,
        help="IP address to scan (required by scope)",
    )
    parser.add_argument(
        "--hostname",
        required=False,
        help="Optional hostname for HTTP/S SNI",
    )
    parser.add_argument(
        "--outfile",
        help="Filename to write JSON results",
    )
    parser.add_argument(
        "--ports",
        nargs="+",
        type=int,
        default=COMMON_PORTS,
        help="Ports to scan",
    )
    return parser.parse_args(args=argv)


def configure_logging(level: int = logging.INFO) -> None:
    """Configure structured logging for the script.

    Parameters
    ----------
    level:
        Logging level to use for the root logger; defaults to ``INFO``.

    Returns
    -------
    None
    """

    logging.basicConfig(
        level=level,
        format="%(asctime)s %(name)s [%(levelname)s] %(message)s",
    )


<<<<<<< HEAD
if __name__ == "__main__":
    configure_logging()
    CLI_ARGS = parse_args()
    main(CLI_ARGS)
=======
def build_arg_parser():
    parser = argparse.ArgumentParser(description="Safe reconnaissance for in-scope host")
    parser.add_argument("--target", required=True, help="IP address to scan (required by scope)")
    parser.add_argument("--hostname", required=False, help="optional hostname for HTTP/S SNI")
    parser.add_argument("--outfile", help="filename to write JSON results")
    parser.add_argument("--ports", nargs="+", type=int, default=COMMON_PORTS, help="ports to scan")
    return parser


def cli(argv=None):
    parser = build_arg_parser()
    args = parser.parse_args(argv)
    main(args)


if __name__ == "__main__":
    cli()
>>>>>>> 5c64f580
<|MERGE_RESOLUTION|>--- conflicted
+++ resolved
@@ -389,12 +389,6 @@
     )
 
 
-<<<<<<< HEAD
-if __name__ == "__main__":
-    configure_logging()
-    CLI_ARGS = parse_args()
-    main(CLI_ARGS)
-=======
 def build_arg_parser():
     parser = argparse.ArgumentParser(description="Safe reconnaissance for in-scope host")
     parser.add_argument("--target", required=True, help="IP address to scan (required by scope)")
@@ -411,5 +405,4 @@
 
 
 if __name__ == "__main__":
-    cli()
->>>>>>> 5c64f580
+    cli()